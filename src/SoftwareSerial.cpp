/*

SoftwareSerial.cpp - Implementation of the Arduino software serial for ESP8266/ESP32.
Copyright (c) 2015-2016 Peter Lerup. All rights reserved.
Copyright (c) 2018-2019 Dirk O. Kaar. All rights reserved.

This library is free software; you can redistribute it and/or
modify it under the terms of the GNU Lesser General Public
License as published by the Free Software Foundation; either
version 2.1 of the License, or (at your option) any later version.

This library is distributed in the hope that it will be useful,
but WITHOUT ANY WARRANTY; without even the implied warranty of
MERCHANTABILITY or FITNESS FOR A PARTICULAR PURPOSE.  See the GNU
Lesser General Public License for more details.

You should have received a copy of the GNU Lesser General Public
License along with this library; if not, write to the Free Software
Foundation, Inc., 51 Franklin St, Fifth Floor, Boston, MA  02110-1301  USA

*/

#include <SoftwareSerial.h>
<<<<<<< HEAD
#include <Arduino.h>

#ifdef ESP32
#define xt_rsil(a) (a)
#define xt_wsr_ps(a)
=======
#ifdef ESP8266
#include <FunctionalInterrupt.h>
>>>>>>> 202e1152
#endif
#include <Arduino.h>

<<<<<<< HEAD
=======
#ifdef ESP32
#define xt_rsil(a) (a)
#define xt_wsr_ps(a)
#endif

>>>>>>> 202e1152
constexpr uint8_t BYTE_ALL_BITS_SET = ~static_cast<uint8_t>(0);

SoftwareSerial::SoftwareSerial() {
	m_isrOverflow = false;
}

SoftwareSerial::~SoftwareSerial() {
	end();
}

bool SoftwareSerial::isValidGPIOpin(int8_t pin) {
#if defined(ESP8266)
	return (pin >= 0 && pin <= 5) || (pin >= 12 && pin <= 15);
#elif defined(ESP32)
	return pin == 0 || pin == 2 || (pin >= 4 && pin <= 5) || (pin >= 12 && pin <= 19) ||
		(pin >= 21 && pin <= 23) || (pin >= 25 && pin <= 27) || (pin >= 32 && pin <= 35);
#else
	return true;
#endif
}

void SoftwareSerial::begin(int32_t baud, int8_t rxPin, int8_t txPin,
	SoftwareSerialConfig config, bool invert, int bufCapacity, int isrBufCapacity) {
	m_oneWire = (rxPin == txPin);
	m_invert = invert;
	if (isValidGPIOpin(rxPin)) {
		m_rxPin = rxPin;
		std::unique_ptr<circular_queue<uint8_t> > buffer(new circular_queue<uint8_t>((bufCapacity > 0) ? bufCapacity : 64));
		m_buffer = move(buffer);
		std::unique_ptr<circular_queue<uint32_t> > isrBuffer(new circular_queue<uint32_t>((isrBufCapacity > 0) ? isrBufCapacity : (sizeof(uint8_t) * 8 + 2) * bufCapacity));
		m_isrBuffer = move(isrBuffer);
		if (m_buffer != 0 && m_isrBuffer != 0) {
			m_rxValid = true;
			pinMode(m_rxPin, INPUT_PULLUP);
		}
	}
	if (isValidGPIOpin(txPin)
#ifdef ESP8266
		|| ((txPin == 16) && !m_oneWire)) {
#else
		) {
#endif
		m_txValid = true;
		m_txPin = txPin;
		if (!m_oneWire) {
			pinMode(m_txPin, OUTPUT);
			digitalWrite(m_txPin, !m_invert);
		}
	}

	m_dataBits = 5 + config;
	m_bit_us = (1000000 + baud / 2) / baud;
	m_bitCycles = (ESP.getCpuFreqMHz() * 1000000 + baud / 2) / baud;
	m_intTxEnabled = true;
	if (!m_rxEnabled) { enableRx(true); }
}

void SoftwareSerial::end()
{
	enableRx(false);
	m_txValid = false;
	if (m_buffer) {
		m_buffer.reset();
	}
	if (m_isrBuffer) {
		m_isrBuffer.reset();
	}
}

int32_t SoftwareSerial::baudRate() {
	return ESP.getCpuFreqMHz() * 1000000 / m_bitCycles;
}

void SoftwareSerial::setTransmitEnablePin(int8_t txEnablePin) {
	if (isValidGPIOpin(txEnablePin)) {
		m_txEnableValid = true;
		m_txEnablePin = txEnablePin;
		pinMode(m_txEnablePin, OUTPUT);
		digitalWrite(m_txEnablePin, LOW);
	}
	else {
		m_txEnableValid = false;
	}
}

void SoftwareSerial::enableIntTx(bool on) {
	m_intTxEnabled = on;
}

void SoftwareSerial::enableTx(bool on) {
	if (m_txValid && m_oneWire) {
		if (on) {
			enableRx(false);
			pinMode(m_txPin, OUTPUT);
			digitalWrite(m_txPin, !m_invert);
		}
		else {
			pinMode(m_rxPin, INPUT_PULLUP);
			enableRx(true);
		}
	}
}

void SoftwareSerial::enableRx(bool on) {
	if (m_rxValid) {
		if (on) {
			m_rxCurBit = m_dataBits;
			// Init to stop bit level and current cycle
			m_isrLastCycle = (ESP.getCycleCount() | 1) ^ m_invert;
<<<<<<< HEAD
			attachInterruptArg(digitalPinToInterrupt(m_rxPin), reinterpret_cast<void (*)(void*)>(rxRead), this, CHANGE);
=======
#ifdef ESP8266
			attachInterrupt(digitalPinToInterrupt(m_rxPin), std::bind(rxRead, this), CHANGE);
#else
			attachInterruptArg(digitalPinToInterrupt(m_rxPin), reinterpret_cast<void (*)(void*)>(rxRead), this, CHANGE);
#endif
>>>>>>> 202e1152
		}
		else {
			detachInterrupt(digitalPinToInterrupt(m_rxPin));
		}
		m_rxEnabled = on;
	}
}

int SoftwareSerial::read() {
	if (!m_rxValid) { return -1; }
	if (!m_buffer->available()) {
		rxBits();
		if (!m_buffer->available()) { return -1; }
	}
	return m_buffer->pop();
}

size_t SoftwareSerial::readBytes(uint8_t* buffer, size_t size) {
	if (!m_rxValid) { return -1; }
	if (0 != (size = m_buffer->pop_n(buffer, size))) return size;
	rxBits();
	size = m_buffer->pop_n(buffer, size);
	return (size == 0) ? -1 : size;
}

int SoftwareSerial::available() {
	if (!m_rxValid) { return 0; }
	rxBits();
	int avail = m_buffer->available();
	if (!avail) {
		optimistic_yield(10000);
	}
	return avail;
}

void ICACHE_RAM_ATTR SoftwareSerial::preciseDelay(uint32_t deadline, bool asyn, uint32_t savedPS) {
	if (asyn && !m_intTxEnabled) { xt_wsr_ps(savedPS); }
	int32_t micro_s = static_cast<int32_t>(deadline - ESP.getCycleCount()) / ESP.getCpuFreqMHz();
	if (asyn) {
		if (micro_s > 0) delay(micro_s / 1000);
	} else
	{
		if (micro_s > m_bit_us) delayMicroseconds(micro_s - m_bit_us);
	}
	while (static_cast<int32_t>(deadline - ESP.getCycleCount()) > 0) { if (asyn) optimistic_yield(10000); }
	if (asyn) m_periodDeadline = ESP.getCycleCount();
	if (asyn && !m_intTxEnabled) { savedPS = xt_rsil(15); }
}

void ICACHE_RAM_ATTR SoftwareSerial::writePeriod(
	uint32_t dutyCycle, uint32_t offCycle, bool withStopBit, uint32_t savedPS) {
	if (dutyCycle) {
		digitalWrite(m_txPin, HIGH);
		m_periodDeadline += dutyCycle;
		bool asyn = withStopBit && !m_invert; 
		// Reenable interrupts while delaying to avoid other tasks piling up
		preciseDelay(m_periodDeadline, asyn, savedPS);
		// Disable interrupts again
	}
	if (offCycle) {
		digitalWrite(m_txPin, LOW);
		m_periodDeadline += offCycle;
		bool asyn = withStopBit && m_invert; 
		// Reenable interrupts while delaying to avoid other tasks piling up
		preciseDelay(m_periodDeadline, asyn, savedPS);
		// Disable interrupts again
	}
}

size_t SoftwareSerial::write(uint8_t b) {
	return write(&b, 1);
}

size_t ICACHE_RAM_ATTR SoftwareSerial::write(const uint8_t * buffer, size_t size) {
	if (m_rxValid) { rxBits(); }
	if (!m_txValid) { return -1; }

	if (m_txEnableValid) {
		digitalWrite(m_txEnablePin, HIGH);
	}
	// Stop bit : LOW if inverted logic, otherwise HIGH
	bool b = !m_invert;
	// Force line level on entry
	uint32_t dutyCycle = b;
	uint32_t offCycle = m_invert;
	uint32_t savedPS = 0;
	if (!m_intTxEnabled) {
		// Disable interrupts in order to get a clean transmit timing
		savedPS = xt_rsil(15);
	}
	m_periodDeadline = ESP.getCycleCount();
	const uint32_t dataMask = ((1UL << m_dataBits) - 1);
	for (size_t cnt = 0; cnt < size; ++cnt, ++buffer) {
		bool withStopBit = true;
		// push LSB start-data-stop bit pattern into uint32_t
		// Stop bit : LOW if inverted logic, otherwise HIGH
		uint32_t word = (!m_invert) << m_dataBits;
		word |= (m_invert ? ~*buffer : *buffer) & dataMask;
		// Start bit : HIGH if inverted logic, otherwise LOW
		word <<= 1;
		word |= m_invert;
		for (int i = 0; i < m_dataBits + 2; ++i) {
			bool pb = b;
			b = (word >> i) & 1;
			if (!pb && b) {
				writePeriod(dutyCycle, offCycle, withStopBit, savedPS);
				withStopBit = false;
				dutyCycle = offCycle = 0;
			}
			if (b) {
				dutyCycle += m_bitCycles;
			}
			else {
				offCycle += m_bitCycles;
			}
		}
	}
	writePeriod(dutyCycle, offCycle, true, savedPS);
	if (!m_intTxEnabled) {
		// restore the interrupt state
		xt_wsr_ps(savedPS);
	}
	if (m_txEnableValid) {
		digitalWrite(m_txEnablePin, LOW);
	}
	return size;
}

void SoftwareSerial::flush() {
	m_buffer->flush();
}

bool SoftwareSerial::overflow() {
	bool res = m_overflow;
	m_overflow = false;
	return res;
}

int SoftwareSerial::peek() {
	if (!m_rxValid) { return -1; }
	if (!m_buffer->available()) {
		rxBits();
		if (!m_buffer->available()) return -1;
	}
	return m_buffer->peek();
}

void SoftwareSerial::rxBits() {
	int isrAvail = m_isrBuffer->available();
#ifdef ESP8266
	if (m_isrOverflow.load()) {
		m_overflow = true;
		m_isrOverflow.store(false);
	}
#else
	if (m_isrOverflow.exchange(false)) {
		m_overflow = true;
	}
#endif

	// stop bit can go undetected if leading data bits are at same level
	// and there was also no next start bit yet, so one byte may be pending.
	// low-cost check first
	if (!isrAvail && m_rxCurBit >= -1 && m_rxCurBit < m_dataBits) {
		uint32_t expectedCycle = m_isrLastCycle + (m_dataBits - m_rxCurBit) * m_bitCycles;
		if (static_cast<int32_t>(ESP.getCycleCount() - expectedCycle) > 0) {
			// Produce faux stop bit level, prevents start bit maldetection
			// cycle's LSB is repurposed for the level bit
			rxBits((expectedCycle | 1) ^ m_invert);
		}
	}

	m_isrBuffer->for_each([this](const uint32_t& isrCycle) { rxBits(isrCycle); });
}

void SoftwareSerial::rxBits(const uint32_t& isrCycle) {
	bool level = (m_isrLastCycle & 1) ^ m_invert;

	// error introduced by edge value in LSB of isrCycle is negligible
	int32_t cycles = isrCycle - m_isrLastCycle;
	m_isrLastCycle = isrCycle;

	uint8_t bits = cycles / m_bitCycles;
	if (cycles % m_bitCycles > (m_bitCycles >> 1)) ++bits;
	while (bits > 0) {
		// start bit detection
		if (m_rxCurBit >= m_dataBits) {
			// leading edge of start bit
			if (level) break;
			m_rxCurBit = -1;
			--bits;
			continue;
		}
		// data bits
		if (m_rxCurBit >= -1 && m_rxCurBit < (m_dataBits - 1)) {
			int8_t dataBits = min(bits, static_cast<uint8_t>(m_dataBits - m_rxCurBit - 1));
			m_rxCurBit += dataBits;
			bits -= dataBits;
			m_rxCurByte >>= dataBits;
			if (level) { m_rxCurByte |= (BYTE_ALL_BITS_SET << (8 - dataBits)); }
			continue;
		}
		// stop bit
		if (m_rxCurBit == (m_dataBits - 1)) {
			// Store the received value in the buffer unless we have an overflow
			// if not high stop bit level, discard word
			if (level)
			{
				m_buffer->push(m_rxCurByte >> (sizeof(uint8_t) * 8 - m_dataBits));
			}
			++m_rxCurBit;
			// reset to 0 is important for masked bit logic
			m_rxCurByte = 0;
			break;
		}
		break;
	}
}

void ICACHE_RAM_ATTR SoftwareSerial::rxRead(SoftwareSerial * self) {
	uint32_t curCycle = ESP.getCycleCount();
	bool level = digitalRead(self->m_rxPin);

	// Store level and cycle in the buffer unless we have an overflow
	// cycle's LSB is repurposed for the level bit
	if (!self->m_isrBuffer->push((curCycle | 1) ^ !level)) self->m_isrOverflow.store(true);
}

void SoftwareSerial::onReceive(std::function<void(int available)> handler) {
	receiveHandler = handler;
}

void SoftwareSerial::perform_work() {
	if (!m_rxValid) { return; }
	rxBits();
	if (receiveHandler) {
		int avail = m_buffer->available();
		if (avail) { receiveHandler(avail); }
	}
}<|MERGE_RESOLUTION|>--- conflicted
+++ resolved
@@ -21,27 +21,16 @@
 */
 
 #include <SoftwareSerial.h>
-<<<<<<< HEAD
+#ifdef ESP8266
+#include <FunctionalInterrupt.h>
+#endif
 #include <Arduino.h>
 
 #ifdef ESP32
 #define xt_rsil(a) (a)
 #define xt_wsr_ps(a)
-=======
-#ifdef ESP8266
-#include <FunctionalInterrupt.h>
->>>>>>> 202e1152
-#endif
-#include <Arduino.h>
-
-<<<<<<< HEAD
-=======
-#ifdef ESP32
-#define xt_rsil(a) (a)
-#define xt_wsr_ps(a)
-#endif
-
->>>>>>> 202e1152
+#endif
+
 constexpr uint8_t BYTE_ALL_BITS_SET = ~static_cast<uint8_t>(0);
 
 SoftwareSerial::SoftwareSerial() {
@@ -151,15 +140,11 @@
 			m_rxCurBit = m_dataBits;
 			// Init to stop bit level and current cycle
 			m_isrLastCycle = (ESP.getCycleCount() | 1) ^ m_invert;
-<<<<<<< HEAD
-			attachInterruptArg(digitalPinToInterrupt(m_rxPin), reinterpret_cast<void (*)(void*)>(rxRead), this, CHANGE);
-=======
 #ifdef ESP8266
 			attachInterrupt(digitalPinToInterrupt(m_rxPin), std::bind(rxRead, this), CHANGE);
 #else
 			attachInterruptArg(digitalPinToInterrupt(m_rxPin), reinterpret_cast<void (*)(void*)>(rxRead), this, CHANGE);
 #endif
->>>>>>> 202e1152
 		}
 		else {
 			detachInterrupt(digitalPinToInterrupt(m_rxPin));
