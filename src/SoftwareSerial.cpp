--- conflicted
+++ resolved
@@ -20,20 +20,19 @@
 
 */
 
+#include <Arduino.h>
+
 #include <SoftwareSerial.h>
-#include <Arduino.h>
-
-#ifdef ESP32
-#define xt_rsil(a) (a)
-#define xt_wsr_ps(a)
-#endif
-
-constexpr uint8_t BYTE_ALL_BITS_SET = ~static_cast<uint8_t>(0);
-
-<<<<<<< HEAD
-SoftwareSerial::SoftwareSerial() {
-    m_isrOverflow = false;
-=======
+
+#ifndef ESP32
+#ifndef SOFTWARESERIAL_MAX_INSTS
+#define SOFTWARESERIAL_MAX_INSTS 8
+#endif
+
+// As the ESP8266 Arduino attachInterrupt has no parameter, lists of objects
+// and callbacks corresponding to each possible list index have to be defined
+static SoftwareSerial* ObjList[SOFTWARESERIAL_MAX_INSTS];
+
 template<int I> void ICACHE_RAM_ATTR sws_isr() {
 	SoftwareSerial::rxRead(ObjList[I]);
 }
@@ -83,49 +82,41 @@
 		m_txValid = true;
 		m_txPin = transmitPin;
 	}
->>>>>>> c7ee5451
 }
 
 SoftwareSerial::~SoftwareSerial() {
-    end();
-}
-
-bool SoftwareSerial::isValidGPIOpin(int8_t pin) {
-#if defined(ESP8266)
-    return (pin >= 0 && pin <= 5) || (pin >= 12 && pin <= 15);
-#elif defined(ESP32)
-    return pin == 0 || pin == 2 || (pin >= 4 && pin <= 5) || (pin >= 12 && pin <= 19) ||
-        (pin >= 21 && pin <= 23) || (pin >= 25 && pin <= 27) || (pin >= 32 && pin <= 35);
+	end();
+	if (m_buffer) {
+		free(m_buffer);
+	}
+	if (m_isrBuffer) {
+		free(m_isrBuffer);
+	}
+}
+
+bool SoftwareSerial::isValidGPIOpin(int pin) {
+#ifdef ESP8266
+	return (pin >= 0 && pin <= 5) || (pin >= 12 && pin <= 15);
+#endif
+#ifdef ESP32
+	return pin == 0 || pin == 2 || (pin >= 4 && pin <= 5) || (pin >= 12 && pin <= 19) ||
+		(pin >= 21 && pin <= 23) || (pin >= 25 && pin <= 27) || (pin >= 32 && pin <= 35);
+#endif
+}
+
+#ifndef ESP32
+bool SoftwareSerial::begin(int32_t baud, SoftwareSerialConfig config) {
+	if (m_swsInstsIdx < 0)
+		for (size_t i = 0; i < (sizeof ObjList / sizeof ObjList[0]); ++i)
+		{
+			if (!ObjList[i]) {
+				m_swsInstsIdx = i;
+				ObjList[m_swsInstsIdx] = this;
+				break;
+			}
+		}
+	if (m_swsInstsIdx < 0) return false;
 #else
-    return true;
-#endif
-}
-
-void SoftwareSerial::begin(uint32_t baud, int8_t rxPin, int8_t txPin,
-    SoftwareSerialConfig config, bool invert, int bufCapacity, int isrBufCapacity) {
-    m_oneWire = (rxPin == txPin);
-    m_invert = invert;
-    if (isValidGPIOpin(rxPin)) {
-        m_rxPin = rxPin;
-        std::unique_ptr<circular_queue<uint8_t> > buffer(new circular_queue<uint8_t>((bufCapacity > 0) ? bufCapacity : 64));
-        m_buffer = move(buffer);
-        std::unique_ptr<circular_queue<uint8_t> > parityBuffer(new circular_queue<uint8_t>((bufCapacity > 0) ? (bufCapacity + 7) / 8 : 8));
-        m_parityBuffer = move(parityBuffer);
-        m_parityInPos = m_parityOutPos = 1;
-        std::unique_ptr<circular_queue<uint32_t> > isrBuffer(new circular_queue<uint32_t>((isrBufCapacity > 0) ? isrBufCapacity : (sizeof(uint8_t) * 8 + 2) * bufCapacity));
-        m_isrBuffer = move(isrBuffer);
-        if (m_buffer && m_parityBuffer && m_isrBuffer) {
-            m_rxValid = true;
-            pinMode(m_rxPin, INPUT_PULLUP);
-        }
-    }
-    if (isValidGPIOpin(txPin)
-#ifdef ESP8266
-        || ((txPin == 16) && !m_oneWire)) {
-#else
-<<<<<<< HEAD
-        ) {
-=======
 	void SoftwareSerial::begin(int32_t baud, SoftwareSerialConfig config) {
 #endif
 	switch(config & SWSERIAL_DB_MASK) {
@@ -188,87 +179,53 @@
 	if (!m_rxEnabled) { enableRx(true); }
 #ifndef ESP32
 	return true;
->>>>>>> c7ee5451
-#endif
-        m_txValid = true;
-        m_txPin = txPin;
-        if (!m_oneWire) {
-            pinMode(m_txPin, OUTPUT);
-            digitalWrite(m_txPin, !m_invert);
-        }
-    }
-
-    m_dataBits = 5 + config;
-    m_bit_us = (1000000 + baud / 2) / baud;
-    m_bitCycles = (ESP.getCpuFreqMHz() * 1000000 + baud / 2) / baud;
-    m_intTxEnabled = true;
-    if (!m_rxEnabled) { enableRx(true); }
+#endif
 }
 
 void SoftwareSerial::end()
 {
-    enableRx(false);
-    m_txValid = false;
-    if (m_buffer) {
-        m_buffer.reset();
-    }
-    if (m_parityBuffer) {
-        m_parityBuffer.reset();
-    }
-    if (m_isrBuffer) {
-        m_isrBuffer.reset();
-    }
-}
-
-uint32_t SoftwareSerial::baudRate() {
-    return ESP.getCpuFreqMHz() * 1000000 / m_bitCycles;
-}
-
-void SoftwareSerial::setTransmitEnablePin(int8_t txEnablePin) {
-    if (isValidGPIOpin(txEnablePin)) {
-        m_txEnableValid = true;
-        m_txEnablePin = txEnablePin;
-        pinMode(m_txEnablePin, OUTPUT);
-        digitalWrite(m_txEnablePin, LOW);
-    }
-    else {
-        m_txEnableValid = false;
-    }
+	enableRx(false);
+#ifndef ESP32
+	if (m_swsInstsIdx >= 0)	{
+		ObjList[m_swsInstsIdx] = 0;
+		m_swsInstsIdx = -1;
+	}
+#endif
+}
+
+int32_t SoftwareSerial::baudRate() {
+	return ESP.getCpuFreqMHz() * 1000000 / m_bitCycles;
+}
+
+void SoftwareSerial::setTransmitEnablePin(int transmitEnablePin) {
+	if (isValidGPIOpin(transmitEnablePin)) {
+		m_txEnableValid = true;
+		m_txEnablePin = transmitEnablePin;
+		pinMode(m_txEnablePin, OUTPUT);
+		digitalWrite(m_txEnablePin, LOW);
+	} else {
+		m_txEnableValid = false;
+	}
 }
 
 void SoftwareSerial::enableIntTx(bool on) {
-    m_intTxEnabled = on;
+	m_intTxEnabled = on;
 }
 
 void SoftwareSerial::enableTx(bool on) {
-    if (m_txValid && m_oneWire) {
-        if (on) {
-            enableRx(false);
-            pinMode(m_txPin, OUTPUT);
-            digitalWrite(m_txPin, !m_invert);
-        }
-        else {
-            pinMode(m_rxPin, INPUT_PULLUP);
-            enableRx(true);
-        }
-    }
+	if (m_txValid && m_oneWire) {
+		if (on) {
+			enableRx(false);
+			pinMode(m_txPin, OUTPUT);
+			digitalWrite(m_txPin, !m_invert);
+		} else {
+			pinMode(m_rxPin, INPUT);
+			enableRx(true);
+		}
+	}
 }
 
 void SoftwareSerial::enableRx(bool on) {
-<<<<<<< HEAD
-    if (m_rxValid) {
-        if (on) {
-            m_rxCurBit = m_dataBits;
-            // Init to stop bit level and current cycle
-            m_isrLastCycle = (ESP.getCycleCount() | 1) ^ m_invert;
-            attachInterruptArg(digitalPinToInterrupt(m_rxPin), reinterpret_cast<void (*)(void*)>(rxBitISR), this, CHANGE);
-        }
-        else {
-            detachInterrupt(digitalPinToInterrupt(m_rxPin));
-        }
-        m_rxEnabled = on;
-    }
-=======
 	if (m_rxValid) {
 		if (on) {
 			m_rxCurBit = m_dataBits + m_parityBits + m_stopBits;
@@ -282,152 +239,64 @@
 		}
 		m_rxEnabled = on;
 	}
->>>>>>> c7ee5451
 }
 
 int SoftwareSerial::read() {
-    if (!m_rxValid) { return -1; }
-    if (!m_buffer->available()) {
-        rxBits();
-        if (!m_buffer->available()) { return -1; }
-    }
-    auto val = m_buffer->pop();
-    m_lastReadParity = m_parityBuffer->peek() & m_parityOutPos;
-    m_parityOutPos <<= 1;
-    if (!m_parityOutPos)
-    {
-        m_parityOutPos = 1;
-        m_parityBuffer->pop();
-    }
-    return val;
-}
-
-size_t SoftwareSerial::readBytes(uint8_t * buffer, size_t size) {
-    if (!m_rxValid) { return -1; }
-    if (0 == (size = m_buffer->pop_n(buffer, size))) {
-        rxBits();
-        size = m_buffer->pop_n(buffer, size);
-    }
-    if (0 != size) {
-        uint32_t parityBits = size;
-        while (m_parityOutPos >>= 1) ++parityBits;
-        m_parityOutPos = (1 << (parityBits % 8));
-        m_parityBuffer->pop_n(nullptr, parityBits / 8);
-        return size;
-    }
-    return -1;
+	if (!m_rxValid) { return -1; }
+	if (m_inPos == m_outPos) {
+		rxBits();
+		if (m_inPos == m_outPos) { return -1; }
+	}
+	uint8_t ch = m_buffer[m_outPos];
+	m_outPos = (m_outPos + 1) % m_bufSize;
+	return ch;
 }
 
 int SoftwareSerial::available() {
-    if (!m_rxValid) { return 0; }
-    rxBits();
-    int avail = m_buffer->available();
-    if (!avail) {
-        optimistic_yield(10000);
-    }
-    return avail;
-}
-
-void ICACHE_RAM_ATTR SoftwareSerial::preciseDelay(bool asyn, uint32_t savedPS) {
-    if (asyn && !m_intTxEnabled) { xt_wsr_ps(savedPS); }
-    auto expired = ESP.getCycleCount() - m_periodStart;
-    auto micro_s = expired < m_periodDuration ? (m_periodDuration - expired) / ESP.getCpuFreqMHz() : 0;
-    if (asyn) {
-        if (micro_s) delay(micro_s / 1000);
-    }
-    else
-    {
-        if (micro_s > m_bit_us) delayMicroseconds(micro_s - m_bit_us);
-    }
-    while ((ESP.getCycleCount() - m_periodStart) < m_periodDuration) { if (asyn) optimistic_yield(10000); }
-    if (asyn)
-    {
-        m_periodStart = ESP.getCycleCount();
-        m_periodDuration = 0;
-    }
-    if (asyn && !m_intTxEnabled) { savedPS = xt_rsil(15); }
-}
-
-void ICACHE_RAM_ATTR SoftwareSerial::writePeriod(
-    uint32_t dutyCycle, uint32_t offCycle, bool withStopBit, uint32_t savedPS) {
-    if (dutyCycle) {
-        digitalWrite(m_txPin, HIGH);
-        m_periodDuration += dutyCycle;
-        bool asyn = withStopBit && !m_invert;
-        // Reenable interrupts while delaying to avoid other tasks piling up
-        preciseDelay(asyn, savedPS);
-        // Disable interrupts again
-    }
-    if (offCycle) {
-        digitalWrite(m_txPin, LOW);
-        m_periodDuration += offCycle;
-        bool asyn = withStopBit && m_invert;
-        // Reenable interrupts while delaying to avoid other tasks piling up
-        preciseDelay(asyn, savedPS);
-        // Disable interrupts again
-    }
+	if (!m_rxValid) { return 0; }
+	rxBits();
+	int avail = m_inPos - m_outPos;
+	if (avail < 0) { avail += m_bufSize; }
+	if (!avail) {
+		optimistic_yield(2 * (m_dataBits + 2) * m_bitCycles / ESP.getCpuFreqMHz());
+		rxBits();
+		avail = m_inPos - m_outPos;
+		if (avail < 0) { avail += m_bufSize; }
+	}
+	return avail;
+}
+
+void ICACHE_RAM_ATTR SoftwareSerial::preciseDelay(uint32_t deadline, bool asyn) {
+	// Reenable interrupts while delaying to avoid other tasks piling up
+	if (asyn && !m_intTxEnabled) { interrupts(); }
+	int32_t micro_s = static_cast<int32_t>(deadline - ESP.getCycleCount()) / ESP.getCpuFreqMHz();
+	if (micro_s > 0) {
+		if (asyn) optimistic_yield(micro_s); else delayMicroseconds(micro_s);
+	}
+	while (static_cast<int32_t>(deadline - ESP.getCycleCount()) > 0) { if (asyn) optimistic_yield(1); }
+	if (asyn) {
+		// Disable interrupts again
+		if (!m_intTxEnabled) {
+			noInterrupts();
+		}
+		m_periodDeadline = ESP.getCycleCount();
+	}
+}
+
+void ICACHE_RAM_ATTR SoftwareSerial::writePeriod(uint32_t dutyCycle, uint32_t offCycle, bool withStopBit) {
+	if (dutyCycle) {
+		digitalWrite(m_txPin, HIGH);
+		m_periodDeadline += dutyCycle;
+		preciseDelay(m_periodDeadline, withStopBit && !m_invert);
+	}
+	if (offCycle) {
+		digitalWrite(m_txPin, LOW);
+		m_periodDeadline += offCycle;
+		preciseDelay(m_periodDeadline, withStopBit && m_invert);
+	}
 }
 
 size_t SoftwareSerial::write(uint8_t b) {
-<<<<<<< HEAD
-    return write(&b, 1);
-}
-
-size_t ICACHE_RAM_ATTR SoftwareSerial::write(const uint8_t * buffer, size_t size) {
-    if (m_rxValid) { rxBits(); }
-    if (!m_txValid) { return -1; }
-
-    if (m_txEnableValid) {
-        digitalWrite(m_txEnablePin, HIGH);
-    }
-    // Stop bit : LOW if inverted logic, otherwise HIGH
-    bool b = !m_invert;
-    // Force line level on entry
-    uint32_t dutyCycle = b;
-    uint32_t offCycle = m_invert;
-    uint32_t savedPS = 0;
-    if (!m_intTxEnabled) {
-        // Disable interrupts in order to get a clean transmit timing
-        savedPS = xt_rsil(15);
-    }
-    m_periodStart = ESP.getCycleCount();
-    m_periodDuration = 0;
-    const uint32_t dataMask = ((1UL << m_dataBits) - 1);
-    for (size_t cnt = 0; cnt < size; ++cnt, ++buffer) {
-        bool withStopBit = true;
-        // push LSB start-data-stop bit pattern into uint32_t
-        // Stop bit : LOW if inverted logic, otherwise HIGH
-        uint32_t word = (!m_invert) << m_dataBits;
-        word |= (m_invert ? ~*buffer : *buffer) & dataMask;
-        // Start bit : HIGH if inverted logic, otherwise LOW
-        word <<= 1;
-        word |= m_invert;
-        for (int i = 0; i < m_dataBits + 2; ++i) {
-            bool pb = b;
-            b = (word >> i) & 1;
-            if (!pb && b) {
-                writePeriod(dutyCycle, offCycle, withStopBit, savedPS);
-                withStopBit = false;
-                dutyCycle = offCycle = 0;
-            }
-            if (b) {
-                dutyCycle += m_bitCycles;
-            }
-            else {
-                offCycle += m_bitCycles;
-            }
-        }
-    }
-    writePeriod(dutyCycle, offCycle, true, savedPS);
-    if (!m_intTxEnabled) {
-        // restore the interrupt state
-        xt_wsr_ps(savedPS);
-    }
-    if (m_txEnableValid) {
-        digitalWrite(m_txEnablePin, LOW);
-    }
-    return size;
-=======
 	return write(&b, 1, m_parity);
 }
 
@@ -492,121 +361,26 @@
 		digitalWrite(m_txEnablePin, LOW);
 	}
 	return size;
->>>>>>> c7ee5451
 }
 
 void SoftwareSerial::flush() {
-    if (!m_rxValid) { return; }
-    m_buffer->flush();
-    m_parityInPos = m_parityOutPos = 1;
-    m_parityBuffer->flush();
+	m_inPos = m_outPos = 0;
+	m_isrInPos.store(0);
+	m_isrOutPos.store(0);
 }
 
 bool SoftwareSerial::overflow() {
-    bool res = m_overflow;
-    m_overflow = false;
-    return res;
+	bool res = m_overflow;
+	m_overflow = false;
+	return res;
 }
 
 int SoftwareSerial::peek() {
-    if (!m_rxValid) { return -1; }
-    if (!m_buffer->available()) {
-        rxBits();
-        if (!m_buffer->available()) return -1;
-    }
-    auto val = m_buffer->peek();
-    m_lastReadParity = m_parityBuffer->peek() & m_parityOutPos;
-    return val;
+	if (!m_rxValid || (rxBits(), m_inPos == m_outPos)) { return -1; }
+	return m_buffer[m_outPos];
 }
 
 void SoftwareSerial::rxBits() {
-<<<<<<< HEAD
-    int isrAvail = m_isrBuffer->available();
-#ifdef ESP8266
-    if (m_isrOverflow.load()) {
-        m_overflow = true;
-        m_isrOverflow.store(false);
-    }
-#else
-    if (m_isrOverflow.exchange(false)) {
-        m_overflow = true;
-    }
-#endif
-
-    // stop bit can go undetected if leading data bits are at same level
-    // and there was also no next start bit yet, so one byte may be pending.
-    // low-cost check first
-    if (!isrAvail && m_rxCurBit >= -1 && m_rxCurBit < m_dataBits) {
-        uint32_t detectionCycles = (m_dataBits - m_rxCurBit) * m_bitCycles;
-        if (ESP.getCycleCount() - m_isrLastCycle > detectionCycles) {
-            // Produce faux stop bit level, prevents start bit maldetection
-            // cycle's LSB is repurposed for the level bit
-            rxBits(((m_isrLastCycle + detectionCycles) | 1) ^ m_invert);
-        }
-    }
-
-    m_isrBuffer->for_each([this](const uint32_t& isrCycle) { rxBits(isrCycle); });
-}
-
-void SoftwareSerial::rxBits(const uint32_t & isrCycle) {
-    bool level = (m_isrLastCycle & 1) ^ m_invert;
-
-    // error introduced by edge value in LSB of isrCycle is negligible
-    int32_t cycles = isrCycle - m_isrLastCycle;
-    m_isrLastCycle = isrCycle;
-
-    uint8_t bits = cycles / m_bitCycles;
-    if (cycles % m_bitCycles > (m_bitCycles >> 1)) ++bits;
-    while (bits > 0) {
-        // start bit detection
-        if (m_rxCurBit >= m_dataBits) {
-            // leading edge of start bit
-            if (level) break;
-            m_rxCurBit = -1;
-            --bits;
-            continue;
-        }
-        // data bits
-        if (m_rxCurBit >= -1 && m_rxCurBit < (m_dataBits - 1)) {
-            int8_t dataBits = min(bits, static_cast<uint8_t>(m_dataBits - m_rxCurBit - 1));
-            m_rxCurBit += dataBits;
-            bits -= dataBits;
-            m_rxCurByte >>= dataBits;
-            if (level) { m_rxCurByte |= (BYTE_ALL_BITS_SET << (8 - dataBits)); }
-            continue;
-        }
-        // stop bit
-        if (m_rxCurBit == (m_dataBits - 1)) {
-            // Store the received value in the buffer unless we have an overflow
-            // if not high stop bit level, discard word
-            if (level)
-            {
-                m_rxCurByte >>= (sizeof(uint8_t) * 8 - m_dataBits);
-                uint8_t octet = m_rxCurByte;
-                octet ^= octet >> 4;
-                octet &= 0xf;
-                if ((0x6996 >> octet) & 1) {
-                    m_parityBuffer->pushpeek() |= m_parityInPos;
-                }
-                else {
-                    m_parityBuffer->pushpeek() &= ~m_parityInPos;
-                }
-                m_parityInPos <<= 1;
-                if (!m_parityInPos)
-                {
-                    m_parityBuffer->push();
-                    m_parityInPos = 1;
-                }
-                m_buffer->push(m_rxCurByte);
-            }
-            ++m_rxCurBit;
-            // reset to 0 is important for masked bit logic
-            m_rxCurByte = 0;
-            break;
-        }
-        break;
-    }
-=======
 	int avail = m_isrInPos.load() - m_isrOutPos.load();
 	if (avail < 0) { avail += m_isrBufSize; }
 	if (m_isrOverflow.load()) {
@@ -706,32 +480,28 @@
 			break;
 		} while (cycles >= 0);
 	}
->>>>>>> c7ee5451
-}
-
-void ICACHE_RAM_ATTR SoftwareSerial::rxBitISR(SoftwareSerial * self) {
-    uint32_t curCycle = ESP.getCycleCount();
-    bool level = digitalRead(self->m_rxPin);
-
-    // Store level and cycle in the buffer unless we have an overflow
-    // cycle's LSB is repurposed for the level bit
-    if (!self->m_isrBuffer->push((curCycle | 1) ^ !level)) self->m_isrOverflow.store(true);
+}
+
+void ICACHE_RAM_ATTR SoftwareSerial::rxRead(SoftwareSerial* self) {
+	uint32_t curCycle = ESP.getCycleCount();
+	bool level = digitalRead(self->m_rxPin);
+
+	// Store inverted edge value & cycle in the buffer unless we have an overflow
+	// cycle's LSB is repurposed for the level bit
+	int next = (self->m_isrInPos.load() + 1) % self->m_isrBufSize;
+	if (next != self->m_isrOutPos.load()) {
+		self->m_isrBuffer[self->m_isrInPos.load()].store((curCycle | 1) ^ level);
+		self->m_isrInPos.store(next);
+	} else {
+		self->m_isrOverflow.store(true);
+	}
 }
 
 void SoftwareSerial::onReceive(std::function<void(int available)> handler) {
-    receiveHandler = handler;
+	receiveHandler = handler;
 }
 
 void SoftwareSerial::perform_work() {
-<<<<<<< HEAD
-    if (!m_rxValid) { return; }
-    rxBits();
-    if (receiveHandler) {
-        int avail = m_buffer->available();
-        if (avail) { receiveHandler(avail); }
-    }
-}
-=======
 	if (!m_rxValid) { return; }
 	rxBits();
 	if (receiveHandler) {
@@ -774,5 +544,4 @@
 		return -1; 
 	}
 	return !((m_pbuffer[m_outPos]) == calcParity(m_buffer[m_outPos], m_parity));
-};
->>>>>>> c7ee5451
+};